<<<<<<< HEAD
.idea
*.pyc
=======
__pycache__
.idea
>>>>>>> 3ef6d07c
<|MERGE_RESOLUTION|>--- conflicted
+++ resolved
@@ -1,7 +1,3 @@
-<<<<<<< HEAD
-.idea
-*.pyc
-=======
 __pycache__
 .idea
->>>>>>> 3ef6d07c
+*.pyc