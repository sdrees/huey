--- conflicted
+++ resolved
@@ -45,74 +45,40 @@
 
     # settings.py
     HUEY = {
-<<<<<<< HEAD
-            'my-app': { # name of the huey queue (just use your app name)
-                'result_store': True,  # Store return values of tasks.
-                'events': True,  # Consumer emits events allowing real-time monitoring.
-                'store_none': False,  # If a task returns None, do not save to results.
-                'always_eager': settings.DEBUG,  # If DEBUG=True, run synchronously.
-                'store_errors': True,  # Store error info if task throws exception.
-                'blocking': False,  # Poll the queue rather than do blocking pop.
-                'default': False,  # Indicates the default app. Only useful if you have several huey instances configured.
-                'connection': {
-                    'host': 'localhost',
-                    'port': 6379,
-                    'db': 0,
-                    'connection_pool': None,  # Definitely you should use pooling!
-                    # ... tons of other options, see redis-py for details.
-
-                    # huey-specific connection parameters.
-                    'read_timeout': 1,  # If not polling (blocking pop), use timeout.
-                    'max_errors': 1000,  # Only store the 1000 most recent errors.
-                    'url': None,  # Allow Redis config via a DSN.
-                },
-                'consumer': {
-                    'workers': 1,
-                    'worker_type': 'thread',
-                    'initial_delay': 0.1,  # Smallest polling interval, same as -d.
-                    'backoff': 1.15,  # Exponential backoff using this rate, -b.
-                    'max_delay': 10.0,  # Max possible polling interval, -m.
-                    'utc': True,  # Treat ETAs and schedules as UTC datetimes.
-                    'scheduler_interval': 1,  # Check schedule every second, -s.
-                    'periodic': True,  # Enable crontab feature.
-                    'check_worker_health': True,  # Enable worker health checks.
-                    'health_check_interval': 1,  # Check worker health every second.
-                },
-            }
-=======
-        'name': settings.DATABASES['default']['NAME'],  # Use db name for huey.
-        'result_store': True,  # Store return values of tasks.
-        'events': True,  # Consumer emits events allowing real-time monitoring.
-        'store_none': False,  # If a task returns None, do not save to results.
-        'always_eager': settings.DEBUG,  # If DEBUG=True, run synchronously.
-        'store_errors': True,  # Store error info if task throws exception.
-        'blocking': False,  # Poll the queue rather than do blocking pop.
-        'backend_class': 'huey.RedisHuey',  # Use path to redis huey by default,
-        'connection': {
-            'host': 'localhost',
-            'port': 6379,
-            'db': 0,
-            'connection_pool': None,  # Definitely you should use pooling!
-            # ... tons of other options, see redis-py for details.
-
-            # huey-specific connection parameters.
-            'read_timeout': 1,  # If not polling (blocking pop), use timeout.
-            'max_errors': 1000,  # Only store the 1000 most recent errors.
-            'url': None,  # Allow Redis config via a DSN.
-        },
-        'consumer': {
-            'workers': 1,
-            'worker_type': 'thread',
-            'initial_delay': 0.1,  # Smallest polling interval, same as -d.
-            'backoff': 1.15,  # Exponential backoff using this rate, -b.
-            'max_delay': 10.0,  # Max possible polling interval, -m.
-            'utc': True,  # Treat ETAs and schedules as UTC datetimes.
-            'scheduler_interval': 1,  # Check schedule every second, -s.
-            'periodic': True,  # Enable crontab feature.
-            'check_worker_health': True,  # Enable worker health checks.
-            'health_check_interval': 1,  # Check worker health every second.
-        },
->>>>>>> 1869440c
+        'my-app': { # name of the huey queue (just use your app name)
+            'result_store': True,  # Store return values of tasks.
+            'events': True,  # Consumer emits events allowing real-time monitoring.
+            'store_none': False,  # If a task returns None, do not save to results.
+            'always_eager': settings.DEBUG,  # If DEBUG=True, run synchronously.
+            'store_errors': True,  # Store error info if task throws exception.
+            'blocking': False,  # Poll the queue rather than do blocking pop.
+            'backend_class': 'huey.RedisHuey',  # Use path to redis huey by default,
+            'default': False,  # Indicates the default app. Only useful if you have several huey instances configured.
+            'connection': {
+                'host': 'localhost',
+                'port': 6379,
+                'db': 0,
+                'connection_pool': None,  # Definitely you should use pooling!
+                # ... tons of other options, see redis-py for details.
+
+                # huey-specific connection parameters.
+                'read_timeout': 1,  # If not polling (blocking pop), use timeout.
+                'max_errors': 1000,  # Only store the 1000 most recent errors.
+                'url': None,  # Allow Redis config via a DSN.
+            },
+            'consumer': {
+                'workers': 1,
+                'worker_type': 'thread',
+                'initial_delay': 0.1,  # Smallest polling interval, same as -d.
+                'backoff': 1.15,  # Exponential backoff using this rate, -b.
+                'max_delay': 10.0,  # Max possible polling interval, -m.
+                'utc': True,  # Treat ETAs and schedules as UTC datetimes.
+                'scheduler_interval': 1,  # Check schedule every second, -s.
+                'periodic': True,  # Enable crontab feature.
+                'check_worker_health': True,  # Enable worker health checks.
+                'health_check_interval': 1,  # Check worker health every second.
+            },
+        }
     }
 
 Alternatively, you can simply set ``settings.HUEY`` to a :py:class:`Huey`
